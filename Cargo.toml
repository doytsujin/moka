--- conflicted
+++ resolved
@@ -48,7 +48,6 @@
 
 [dependencies]
 crossbeam-channel = "0.5.5"
-crossbeam-epoch = "0.9.9"
 crossbeam-utils = "0.8"
 num_cpus = "1.13"
 once_cell = "1.7"
@@ -56,25 +55,16 @@
 scheduled-thread-pool = "0.2.6"
 smallvec = "1.8"
 tagptr = "0.2"
-<<<<<<< HEAD
-thiserror = "1.0"
-uuid = { version = "1.1", features = ["v4"] }
-=======
->>>>>>> 3713c89e
 
 # Opt-out serde and stable_deref_trait features
 # https://github.com/Manishearth/triomphe/pull/5
 triomphe = { version = "0.1.3", default-features = false }
 
 # Optional dependencies (enabled by default)
+crossbeam-epoch = { version = "0.9.9", optional = true }
 quanta = { version = "0.10.0", optional = true }
 thiserror = { version = "1.0", optional = true }
 uuid = { version = "1.1", features = ["v4"], optional = true }
-
-# Although v0.8.2 is not the current version (v0.9.x), we will keep using it until
-# we perform enough tests to get conformable with memory safety.
-# See: https://github.com/moka-rs/moka/issues/34
-crossbeam-epoch = { version = "0.8.2", optional = true }
 
 # Optional dependencies (dashmap)
 dashmap = { version = "5.2", optional = true }
